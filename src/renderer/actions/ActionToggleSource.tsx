import * as React from "react";

import { ActionTypeGenerator, Context } from "@vinceau/event-actions";
import { produce } from "immer";
import { useSelector } from "react-redux";
import { Button } from "semantic-ui-react";

import { CustomIcon } from "@/components/CustomIcon";
<<<<<<< HEAD
import { connectToOBSAndNotify, obsConnection, OBSConnectionStatus, getAllSceneItems } from "@/lib/obs";
=======
import { DelayInput, InlineDropdown } from "@/components/InlineInputs";
import { connectToOBSAndNotify, obsConnection, OBSConnectionStatus } from "@/lib/obs";
>>>>>>> 8bdc58a6
import { delay as waitMillis, notify } from "@/lib/utils";
import { iRootState } from "@/store";
import { ActionComponent } from "./types";

import obsIcon from "@/styles/images/obs.svg";

interface ActionToggleSourceParams {
    source: string;
    visible?: boolean;
    delay?: string;
}

const actionToggleSource: ActionTypeGenerator = (params: ActionToggleSourceParams) => {
    return async (ctx: Context): Promise<Context> => {
        try {
            const millis = parseInt(params.delay || "0", 10);
            if (millis > 0) {
                await waitMillis(millis);
            }
            await obsConnection.setSourceItemVisibility(params.source, params.visible);
        } catch (err) {
            console.error(err);
            notify("Could not set source visibility. Are you connected to OBS?");
        }
        return ctx;
    };
};

const ActionIcon = () => {
    return (
        <CustomIcon size={20} image={obsIcon} />
    );
};

const SourceNameInput = (props: { value: ActionToggleSourceParams, onChange: any }) => {
    const { value, onChange } = props;
    const { obsConnectionStatus, obsScenes } = useSelector((state: iRootState) => state.tempContainer);
    const obsConnected = obsConnectionStatus === OBSConnectionStatus.CONNECTED;

    if (!obsConnected) {
        return (
            <Button content={`Connect to OBS`} type="button" onClick={connectToOBSAndNotify} />
        );
    }

    const allSources = getAllSceneItems(obsScenes);
    if (allSources.length === 0) {
        return (<div>No scene items found.</div>);
    }

    const onSourceChange = (source: string) => {
        const newValue = produce(value, (draft) => {
            draft.source = source;
        });
        onChange(newValue);
    };
    const onVisibilityChange = (visible: boolean) => {
        const newValue = produce(value, (draft) => {
            draft.visible = visible;
        });
        onChange(newValue);
    };

    const onDelayChange = (delay: string) => {
        const newValue = produce(value, (draft: ActionToggleSourceParams) => {
            draft.delay = delay;
        });
        onChange(newValue);
    };
    return (
        <div>
            <div>
                <InlineDropdown
                    value={Boolean(value.visible)}
                    onChange={onVisibilityChange}
                    options={[
                        {
                            key: "hide",
                            value: false,
                            text: "Hide ",
                        },
                        {
                            key: "show",
                            value: true,
                            text: "Show ",
                        },
                    ]}
                />
                <InlineDropdown
                    value={value.source}
                    prefix=" the source "
                    onChange={onSourceChange}
                    customOptions={allSources}
                />
                {" after a "}
                <DelayInput value={value.delay} onChange={onDelayChange} />
                {" millisecond delay"}
            </div>
        </div>
    );
};

export const ActionToggleSource: ActionComponent = {
    label: "toggle OBS source",
    action: actionToggleSource,
    Icon: ActionIcon,
    Component: SourceNameInput,
};<|MERGE_RESOLUTION|>--- conflicted
+++ resolved
@@ -6,12 +6,8 @@
 import { Button } from "semantic-ui-react";
 
 import { CustomIcon } from "@/components/CustomIcon";
-<<<<<<< HEAD
-import { connectToOBSAndNotify, obsConnection, OBSConnectionStatus, getAllSceneItems } from "@/lib/obs";
-=======
 import { DelayInput, InlineDropdown } from "@/components/InlineInputs";
-import { connectToOBSAndNotify, obsConnection, OBSConnectionStatus } from "@/lib/obs";
->>>>>>> 8bdc58a6
+import { connectToOBSAndNotify, getAllSceneItems, obsConnection, OBSConnectionStatus } from "@/lib/obs";
 import { delay as waitMillis, notify } from "@/lib/utils";
 import { iRootState } from "@/store";
 import { ActionComponent } from "./types";
